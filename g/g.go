package g

import (
	"log"
	"runtime"
)

// TODO
// change graph.store cache struct(key: md5->uuid)
// flush when query happens seems unreasonable
// shrink packages

// CHANGE LOGS
// 0.4.8 fix filename bug emporarily, fix dirty-index-cache bug of query,
//		 add filter for debug
// 0.4.9 mv db back to g, add rpc.last
// 0.5.0 rm trace, add history&last api
// 0.5.1 add http interface v2, using form args
// 0.5.2 add last_raw
// 0.5.3 fix bug of last&last_raw
// 0.5.4 fix bug of Query.merge
// 0.5.5 use commom(rm model), fix sync disk

const (
<<<<<<< HEAD
	VERSION         = "0.5.7a"
=======
	VERSION         = "0.5.8a"
>>>>>>> d8871df6
	GAUGE           = "GAUGE"
	DERIVE          = "DERIVE"
	COUNTER         = "COUNTER"
	CACHE_TIME      = 1800000 //ms
	FLUSH_DISK_STEP = 1000    //ms
	DEFAULT_STEP    = 60      //s
	MIN_STEP        = 30      //s
)
const (
	GRAPH_F_MISS uint32 = 1 << iota
	GRAPH_F_ERR
	GRAPH_F_SENDING
	GRAPH_F_FETCHING
)

func init() {
	runtime.GOMAXPROCS(runtime.NumCPU())
	log.SetFlags(log.Ldate | log.Ltime | log.Lshortfile)
}<|MERGE_RESOLUTION|>--- conflicted
+++ resolved
@@ -22,11 +22,7 @@
 // 0.5.5 use commom(rm model), fix sync disk
 
 const (
-<<<<<<< HEAD
-	VERSION         = "0.5.7a"
-=======
 	VERSION         = "0.5.8a"
->>>>>>> d8871df6
 	GAUGE           = "GAUGE"
 	DERIVE          = "DERIVE"
 	COUNTER         = "COUNTER"
