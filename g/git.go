package g
const (
<<<<<<< HEAD
	COMMIT = "c3c5bae"
=======
	COMMIT = "76cc7ec"
>>>>>>> 83f061cb
)<|MERGE_RESOLUTION|>--- conflicted
+++ resolved
@@ -1,8 +1,5 @@
 package g
+
 const (
-<<<<<<< HEAD
-	COMMIT = "c3c5bae"
-=======
 	COMMIT = "76cc7ec"
->>>>>>> 83f061cb
 )